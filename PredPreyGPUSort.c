#include "PredPreyGPUSort.h"

#define MAX_AGENTS 1048576

#define SHEEP_ID 0
#define WOLF_ID 1

#define CELL_SPACE 4 // 0-Grass state, 1-number of agents in cell, 2-pointer to first agent in cell, 3-unused
#define CELL_GRASS_OFFSET 0
#define CELL_NUMAGENTS_OFFSET 1
#define CELL_AGINDEX_OFFSET 2

#define LWS_GPU_MAX 256 //512
#define LWS_GPU_PREF 64 //128
#define LWS_GPU_MIN 8

#define LWS_GPU_PREF_2D_X 16
#define LWS_GPU_PREF_2D_Y 8

#define MAX_GRASS_COUNT_LOOPS 5 //More than enough...

#ifdef CLPROFILER
	#define DO_PROFILING 1
#else
	#define DO_PROFILING 0
#endif


// Global work sizes
size_t agentsort_gws, agent_gws, grass_gws[2], agentcount1_gws, agentcount2_gws, grasscount1_gws, grasscount2_gws[MAX_GRASS_COUNT_LOOPS];
// Local work sizes
size_t agentsort_lws, agent_lws, grass_lws[2], agentcount1_lws, agentcount2_lws, grasscount1_lws, grasscount2_lws;
int effectiveNextGrassToCount[MAX_GRASS_COUNT_LOOPS];
int numGrassCount2Loops;
// Kernels
cl_kernel grass_kernel, agentmov_kernel, agentupdate_kernel, sort_kernel, agentaction_kernel, countagents1_kernel, countagents2_kernel, countgrass1_kernel, countgrass2_kernel;

// Main stuff
int main(int argc, char ** argv)
{
	
	// Status var aux
	cl_int status;	
	
	// Init random number generator
	srandom((unsigned)(time(0)));

<<<<<<< HEAD
	// Profiling / Timmings
	ProfCLProfile* profile = profcl_profile_new();
=======
	// Timmings
	struct timeval time1, time0;
	double dt = 0;
	
	// Events
	cl_event agentaction_move_event, grass_event, agentaction_event, agentsort_event, 
		agentcount1_event, agentcount2_event, agentupdate_event, grasscount1_event, 
		grasscount2_event, readNumAgents_event;

#ifdef CLPROFILER
	// Profiling info
	ProfCLProfile* profile = profcl_profile_new();
#endif	
>>>>>>> 91873458

	// 1. Get the required CL zone.
	CLZONE zone = getClZone("PredPreyGPUSort_Kernels.cl", CL_DEVICE_TYPE_GPU, 1, DO_PROFILING);

	// 2. Get simulation parameters
	PARAMS params = loadParams(CONFIG_FILE);

	// 3. Compute work sizes for different kernels and print them to screen
	computeWorkSizes(params, zone.device_type, zone.cu);	
	printFixedWorkSizes();

	// 4. obtain kernels entry points.
	getKernelEntryPoints(zone.program);
	
	// Show kernel info - this should then influence the stuff above
	KERNEL_WORK_GROUP_INFO kwgi;
	printf("\n-------- grass_kernel information --------\n");	
	getWorkGroupInfo(grass_kernel, zone.device, &kwgi);
	printWorkGroupInfo(kwgi);
	printf("\n-------- agentmov_kernel information --------\n");	
	getWorkGroupInfo(agentmov_kernel, zone.device, &kwgi);
	printWorkGroupInfo(kwgi);
	printf("\n-------- agentupdate_kernel information --------\n");	
	getWorkGroupInfo(agentupdate_kernel, zone.device, &kwgi);
	printWorkGroupInfo(kwgi);
	printf("\n-------- sort_kernel information --------\n");	
	getWorkGroupInfo(sort_kernel, zone.device, &kwgi);
	printWorkGroupInfo(kwgi);
	printf("\n-------- agentaction_kernel information --------\n");	
	getWorkGroupInfo(agentaction_kernel, zone.device, &kwgi);
	printWorkGroupInfo(kwgi);
	printf("\n-------- countagents1_kernel information --------\n");	
	getWorkGroupInfo(countagents1_kernel, zone.device, &kwgi);
	printWorkGroupInfo(kwgi);
	printf("\n-------- countagents2_kernel information --------\n");	
	getWorkGroupInfo(countagents2_kernel, zone.device, &kwgi);
	printWorkGroupInfo(kwgi);
	printf("\n-------- countgrass1_kernel information --------\n");	
	getWorkGroupInfo(countgrass1_kernel, zone.device, &kwgi);
	printWorkGroupInfo(kwgi);
	printf("\n-------- countgrass2_kernel information --------\n");	
	getWorkGroupInfo(countgrass2_kernel, zone.device, &kwgi);
	printWorkGroupInfo(kwgi);

	printf("-------- Simulation start --------\n");		
	

	// 5. Create and initialize host buffers
	// Statistics
	size_t statsSizeInBytes = (params.iters + 1) * sizeof(STATS);
	STATS * statsArrayHost = (STATS *) malloc(statsSizeInBytes);
	statsArrayHost[0].sheep = params.init_sheep;
	statsArrayHost[0].wolves = params.init_wolves;
	statsArrayHost[0].grass = 0;
	// Number of agents after each iteration - this will be a mapped with device, so CPU can auto-adjust GPU worksize in each iteration
	cl_uint * numAgentsHost = (cl_uint*) malloc(sizeof(cl_uint));
	(*numAgentsHost) = params.init_sheep + params.init_wolves;
	// Current iteration
	cl_uint iter = 0; 
	// Agent array
	size_t agentsSizeInBytes = MAX_AGENTS * sizeof(AGENT);
	AGENT * agentArrayHost = (AGENT *) malloc(agentsSizeInBytes);
	for(unsigned int i = 0; i < MAX_AGENTS; i++)
	{
		agentArrayHost[i].x = rand() % params.grid_x;
		agentArrayHost[i].y = rand() % params.grid_y;
		if (i < params.init_sheep)
		{
			agentArrayHost[i].energy = 1 + (rand() % (params.sheep_gain_from_food * 2));
			agentArrayHost[i].type = 0; // Sheep
			agentArrayHost[i].alive = 1;
		}
		else if (i < params.init_sheep + params.init_wolves)
		{
			agentArrayHost[i].energy = 1 + (rand() % (params.wolves_gain_from_food * 2));
			agentArrayHost[i].type = 1; // Wolves
			agentArrayHost[i].alive = 1;
		}
		else {
			agentArrayHost[i].energy = 0;
			agentArrayHost[i].type = 0;
			agentArrayHost[i].alive = 0;
		}
	}
	// Grass matrix
	size_t grassSizeInBytes = CELL_SPACE * params.grid_x * params.grid_y * sizeof(cl_uint);
	cl_uint * grassMatrixHost = (cl_uint *) malloc(grassSizeInBytes);
	for(unsigned int i = 0; i < params.grid_x; i++)
	{
		for (unsigned int j = 0; j < params.grid_y; j++)
		{
			unsigned int gridIndex = (i + j*params.grid_x) * CELL_SPACE;
			grassMatrixHost[gridIndex + CELL_GRASS_OFFSET] = (rand() % 2) == 0 ? 0 : 1 + (rand() % params.grass_restart);
			if (grassMatrixHost[gridIndex + CELL_GRASS_OFFSET] == 0)
				statsArrayHost[0].grass++;
		}
	}
	// Agent parameters
	AGENT_PARAMS agent_params[2];
	agent_params[SHEEP_ID].gain_from_food = params.sheep_gain_from_food;
	agent_params[SHEEP_ID].reproduce_threshold = params.sheep_reproduce_threshold;
	agent_params[SHEEP_ID].reproduce_prob = params.sheep_reproduce_prob;
	agent_params[WOLF_ID].gain_from_food = params.wolves_gain_from_food;
	agent_params[WOLF_ID].reproduce_threshold = params.wolves_reproduce_threshold;
	agent_params[WOLF_ID].reproduce_prob = params.wolves_reproduce_prob;
	// Sim parameters
	SIM_PARAMS sim_params;
	sim_params.size_x = params.grid_x;
	sim_params.size_y = params.grid_y;
	sim_params.size_xy = params.grid_x * params.grid_y;
	sim_params.max_agents = MAX_AGENTS;
	sim_params.grass_restart = params.grass_restart;
	sim_params.grid_cell_space = CELL_SPACE;
	// RNG seeds
	size_t rngSeedsSizeInBytes = MAX_AGENTS * sizeof(cl_ulong);
	cl_ulong * rngSeedsHost = (cl_ulong*) malloc(rngSeedsSizeInBytes);
	for (int i = 0; i < MAX_AGENTS; i++) {
		rngSeedsHost[i] = rand();
	}

	// 6. Create OpenCL buffers
	cl_mem statsArrayDevice = clCreateBuffer(zone.context, CL_MEM_WRITE_ONLY | CL_MEM_COPY_HOST_PTR, statsSizeInBytes, statsArrayHost, &status );
	if (status != CL_SUCCESS) { PrintErrorCreateBuffer(status, "statsArrayDevice"); return(-1); }

	cl_mem agentArrayDevice = clCreateBuffer(zone.context, CL_MEM_READ_WRITE | CL_MEM_COPY_HOST_PTR, agentsSizeInBytes, agentArrayHost, &status );
	if (status != CL_SUCCESS) { PrintErrorCreateBuffer(status, "agentArrayDevice"); return(-1); }

	cl_mem grassMatrixDevice = clCreateBuffer(zone.context, CL_MEM_READ_WRITE | CL_MEM_COPY_HOST_PTR, grassSizeInBytes, grassMatrixHost, &status );
	if (status != CL_SUCCESS) { PrintErrorCreateBuffer(status, "grassMatrixDevice"); return(-1); }

	cl_mem iterDevice = clCreateBuffer(zone.context, CL_MEM_READ_WRITE | CL_MEM_COPY_HOST_PTR, sizeof(cl_uint), &iter, &status );
	if (status != CL_SUCCESS) { PrintErrorCreateBuffer(status, "iterDevice"); return(-1); }

	// Stuff to get number of agents out in each iteration
	cl_mem numAgentsDevice = clCreateBuffer(zone.context, CL_MEM_READ_WRITE | CL_MEM_USE_HOST_PTR, sizeof(cl_uint), numAgentsHost, &status );
	if (status != CL_SUCCESS) { PrintErrorCreateBuffer(status, "numAgentsDevice"); return(-1); }

	cl_mem grassCountDevice = clCreateBuffer(zone.context, CL_MEM_READ_WRITE, grasscount2_gws[0]*sizeof(cl_uint), NULL, &status );
	if (status != CL_SUCCESS) { PrintErrorCreateBuffer(status, "grassCountDevice"); return(-1); }

	cl_mem agentsCountDevice = clCreateBuffer(zone.context, CL_MEM_READ_WRITE, (MAX_AGENTS / agentcount2_lws)*sizeof(cl_uint2), NULL, &status ); // This size is the maximum you'll ever need for the given maximum number of agents
	if (status != CL_SUCCESS) { PrintErrorCreateBuffer(status, "agentsCountDevice"); return(-1); }

	cl_mem agentParamsDevice = clCreateBuffer(zone.context, CL_MEM_READ_ONLY | CL_MEM_COPY_HOST_PTR, 2*sizeof(AGENT_PARAMS), agent_params, &status ); // Two types of agent, thus two packs of agent parameters
	if (status != CL_SUCCESS) { PrintErrorCreateBuffer(status, "agentParamsDevice"); return(-1); }

	cl_mem rngSeedsDevice = clCreateBuffer(zone.context, CL_MEM_READ_WRITE | CL_MEM_COPY_HOST_PTR, rngSeedsSizeInBytes, rngSeedsHost, &status );
	if (status != CL_SUCCESS) { PrintErrorCreateBuffer(status, "rngSeedsDevice"); return(-1); }

	// 7. Set fixed kernel arguments

	// Sort kernel
	status = clSetKernelArg(sort_kernel, 0, sizeof(cl_mem), (void *) &agentArrayDevice);
	if (status != CL_SUCCESS) { PrintErrorSetKernelArg(status, "Arg 0 of sort kernel"); return(-1); }

	// Agent movement kernel
	status = clSetKernelArg(agentmov_kernel, 0, sizeof(cl_mem), (void *) &agentArrayDevice);
	if (status != CL_SUCCESS) { PrintErrorSetKernelArg(status, "Arg 0 of agentmov kernel"); return(-1); }

	status = clSetKernelArg(agentmov_kernel, 1, sizeof(cl_mem), (void *) &rngSeedsDevice);
	if (status != CL_SUCCESS) { PrintErrorSetKernelArg(status, "Arg 1 of agentmov kernel"); return(-1); }

	status = clSetKernelArg(agentmov_kernel, 2, sizeof(SIM_PARAMS), (void *) &sim_params);
	if (status != CL_SUCCESS) { PrintErrorSetKernelArg(status, "Arg 2 of agentmov kernel"); return(-1); }

	status = clSetKernelArg(agentmov_kernel, 3, sizeof(cl_mem), (void *) &iterDevice);
	if (status != CL_SUCCESS) { PrintErrorSetKernelArg(status, "Arg 3 of agentmov kernel"); return(-1); }

	// Agent grid update kernel
	status = clSetKernelArg(agentupdate_kernel, 0, sizeof(cl_mem), (void *) &agentArrayDevice);
	if (status != CL_SUCCESS) { PrintErrorSetKernelArg(status, "Arg 0 of agentupdate kernel"); return(-1); }

	status = clSetKernelArg(agentupdate_kernel, 1, sizeof(cl_mem), (void *) &grassMatrixDevice);
	if (status != CL_SUCCESS) { PrintErrorSetKernelArg(status, "Arg 1 of agentupdate kernel"); return(-1); }

	status = clSetKernelArg(agentupdate_kernel, 2, sizeof(SIM_PARAMS), (void *) &sim_params);
	if (status != CL_SUCCESS) { PrintErrorSetKernelArg(status, "Arg 2 of agentupdate kernel"); return(-1); }

	// Grass kernel
	status = clSetKernelArg(grass_kernel, 0, sizeof(cl_mem), (void *) &grassMatrixDevice);
	if (status != CL_SUCCESS) { PrintErrorSetKernelArg(status, "Arg 0 of grass kernel"); return(-1); }

	status = clSetKernelArg(grass_kernel, 1, sizeof(SIM_PARAMS), (void *) &sim_params);
	if (status != CL_SUCCESS) { PrintErrorSetKernelArg(status, "Arg 1 of grass kernel"); return(-1); }

	// Agent actions kernel
	status = clSetKernelArg(agentaction_kernel, 0, sizeof(cl_mem), (void *) &agentArrayDevice);
	if (status != CL_SUCCESS) { PrintErrorSetKernelArg(status, "Arg 0 of agentaction kernel"); return(-1); }

	status = clSetKernelArg(agentaction_kernel, 1, sizeof(cl_mem), (void *) &grassMatrixDevice);
	if (status != CL_SUCCESS) { PrintErrorSetKernelArg(status, "Arg 1 of agentaction kernel"); return(-1); }

	status = clSetKernelArg(agentaction_kernel, 2, sizeof(SIM_PARAMS), (void *) &sim_params);
	if (status != CL_SUCCESS) { PrintErrorSetKernelArg(status, "Arg 2 of agentaction kernel"); return(-1); }

	status = clSetKernelArg(agentaction_kernel, 3, sizeof(cl_mem), (void *) &agentParamsDevice);
	if (status != CL_SUCCESS) { PrintErrorSetKernelArg(status, "Arg 3 of agentaction kernel"); return(-1); }

	status = clSetKernelArg(agentaction_kernel, 4, sizeof(cl_mem), (void *) &rngSeedsDevice);
	if (status != CL_SUCCESS) { PrintErrorSetKernelArg(status, "Arg 4 of agentaction kernel"); return(-1); }

	status = clSetKernelArg(agentaction_kernel, 5, sizeof(cl_mem), (void *) &numAgentsDevice);
	if (status != CL_SUCCESS) { PrintErrorSetKernelArg(status, "Arg 5 of agentaction kernel"); return(-1); }

	// Count agents
	status = clSetKernelArg(countagents1_kernel, 0, sizeof(cl_mem), (void *) &agentArrayDevice);
	if (status != CL_SUCCESS) { PrintErrorSetKernelArg(status, "Arg 0 of countagents1 kernel"); return(-1); }

	status = clSetKernelArg(countagents1_kernel, 1, sizeof(cl_mem), (void *) &agentsCountDevice);
	if (status != CL_SUCCESS) { PrintErrorSetKernelArg(status, "Arg 1 of countagents1 kernel"); return(-1); }

	status = clSetKernelArg(countagents1_kernel, 2, agentcount1_lws*sizeof(cl_uint2), NULL);
	if (status != CL_SUCCESS) { PrintErrorSetKernelArg(status, "Arg 2 of countagents1 kernel"); return(-1); }

	status = clSetKernelArg(countagents2_kernel, 0, sizeof(cl_mem), (void *) &agentsCountDevice);
	if (status != CL_SUCCESS) { PrintErrorSetKernelArg(status, "Arg 0 of countagents2 kernel"); return(-1); }

	status = clSetKernelArg(countagents2_kernel, 1, agentcount2_lws*sizeof(cl_uint2), NULL);
	if (status != CL_SUCCESS) { PrintErrorSetKernelArg(status, "Arg 1 of countagents2 kernel"); return(-1); }

	status = clSetKernelArg(countagents2_kernel, 3, sizeof(cl_mem), (void *) &numAgentsDevice);
	if (status != CL_SUCCESS) { PrintErrorSetKernelArg(status, "Arg 3 of countagents2 kernel"); return(-1); }

	status = clSetKernelArg(countagents2_kernel, 4, sizeof(cl_mem), (void *) &statsArrayDevice);
	if (status != CL_SUCCESS) { PrintErrorSetKernelArg(status, "Arg 4 of countagents2 kernel"); return(-1); }

	status = clSetKernelArg(countagents2_kernel, 5, sizeof(cl_mem), (void *) &iterDevice);
	if (status != CL_SUCCESS) { PrintErrorSetKernelArg(status, "Arg 5 of countagents2 kernel"); return(-1); }

	// Count grass
	status = clSetKernelArg(countgrass1_kernel, 0, sizeof(cl_mem), (void *) &grassMatrixDevice);
	if (status != CL_SUCCESS) { PrintErrorSetKernelArg(status, "Arg 0 of countgrass1 kernel"); return(-1); }

	status = clSetKernelArg(countgrass1_kernel, 1, sizeof(cl_mem), (void *) &grassCountDevice);
	if (status != CL_SUCCESS) { PrintErrorSetKernelArg(status, "Arg 1 of countgrass1 kernel"); return(-1); }

	status = clSetKernelArg(countgrass1_kernel, 2, grasscount1_lws*sizeof(cl_uint), NULL);
	if (status != CL_SUCCESS) { PrintErrorSetKernelArg(status, "Arg 2 of countgrass1 kernel"); return(-1); }

	status = clSetKernelArg(countgrass1_kernel, 3, sizeof(SIM_PARAMS), (void *) &sim_params);
	if (status != CL_SUCCESS) { PrintErrorSetKernelArg(status, "Arg 3 of countgrass1 kernel"); return(-1); }

	status = clSetKernelArg(countgrass2_kernel, 0, sizeof(cl_mem), (void *) &grassCountDevice);
	if (status != CL_SUCCESS) { PrintErrorSetKernelArg(status, "Arg 0 of countgrass2 kernel"); return(-1); }

	status = clSetKernelArg(countgrass2_kernel, 1, grasscount2_gws[0]*sizeof(cl_uint), NULL);
	if (status != CL_SUCCESS) { PrintErrorSetKernelArg(status, "Arg 1 of countgrass2 kernel"); return(-1); }

	status = clSetKernelArg(countgrass2_kernel, 3, sizeof(cl_mem), (void *) &statsArrayDevice);
	if (status != CL_SUCCESS) { PrintErrorSetKernelArg(status, "Arg 3 of countgrass2 kernel"); return(-1); }

	status = clSetKernelArg(countgrass2_kernel, 4, sizeof(cl_mem), (void *) &iterDevice);
	if (status != CL_SUCCESS) { PrintErrorSetKernelArg(status, "Arg 4 of countgrass2 kernel"); return(-1); }

	//printf("sort: %d\t agc2: %d\t gc2: %d\n", params.iters * sum(tzc(nlpo2(MAX_AGENTS))), params.iters * (MAX_AGENTS/4) / agentcount2_lws, params.iters * numGrassCount2Loops);

	// 8. Run the show
	char msg[500];
	clFinish(zone.queues[0]); // Guarantee all memory transfers are performed
	profcl_profile_start(profile);
	for (iter = 1; iter <= params.iters; iter++) {
		//printf("iter %d\n", iter);

		// Determine agent kernels size for this iteration
		cl_uint maxOccupiedSpace = (*numAgentsHost) * 2; // Worst case array agent (dead or alive) occupation
		agent_gws = LWS_GPU_PREF * ceil(((float) maxOccupiedSpace) / LWS_GPU_PREF);
		agentcount1_gws = LWS_GPU_MAX * ceil(((float) maxOccupiedSpace) / LWS_GPU_MAX);
		cl_uint effectiveNextAgentsToCount = agentcount1_gws / agentcount1_lws;
		cl_uint iterbase = iter - 1;

		// Agent movement
		status = clEnqueueNDRangeKernel( zone.queues[0], agentmov_kernel, 1, NULL, &agent_gws, &agent_lws, 0, NULL, &agentaction_move_event);
		if (status != CL_SUCCESS) { sprintf(msg, "agentmov_kernel, iteration %d ", iter); PrintErrorEnqueueNDRangeKernel(status, msg); return(-1); }

		// Grass growth and agent number reset
		status = clEnqueueNDRangeKernel( zone.queues[0], grass_kernel, 2, NULL, grass_gws, grass_lws, 0, NULL, &grass_event);
		if (status != CL_SUCCESS) { sprintf(msg, "grass_kernel, iteration %d, gws=%d lws=%d ", iter, (int) *grass_gws, (int) *grass_lws); PrintErrorEnqueueNDRangeKernel(status, msg); return(-1); }

		// Sort agent array
		agentsort_gws = nlpo2(maxOccupiedSpace) / 2;
		agentsort_lws = LWS_GPU_PREF;
		while (agentsort_gws % agentsort_lws != 0)
			agentsort_lws = agentsort_lws / 2;
		cl_uint totalStages = (cl_uint) tzc(agentsort_gws * 2);
		status = clEnqueueWaitForEvents(zone.queues[0], 1, &agentaction_move_event);
		if (status != CL_SUCCESS) {  sprintf(msg, "clEnqueueWaitForEvents after agent mov, iteration %d", iter); PrintErrorEnqueueWaitForEvents(status, msg); return(-1); }
		/* Deal with agentaction_move_event */
#ifdef CLPROFILER
		profcl_profile_add(profile, profcl_evinfo_get("agentaction_move", agentaction_move_event, &status));
#endif
		clReleaseEvent(agentaction_move_event);
		
		for (unsigned int currentStage = 1; currentStage <= totalStages; currentStage++) {
			cl_uint step = currentStage;
			for (int currentStep = step; currentStep > 0; currentStep--) {
				status = clSetKernelArg(sort_kernel, 1, sizeof(cl_uint), (void *) &currentStage);
				if (status != CL_SUCCESS) { sprintf(msg, "argument 1 of sort_kernel, iteration %d, stage %d, step %d", iter, currentStage, currentStep); PrintErrorSetKernelArg(status, msg); return(-1); }
				status = clSetKernelArg(sort_kernel, 2, sizeof(cl_uint), (void *) &currentStep);
				if (status != CL_SUCCESS) {  sprintf(msg, "argument 2 of sort_kernel, iteration %d, stage %d, step %d", iter, currentStage, currentStep); PrintErrorSetKernelArg(status, msg); return(-1); }
				status = clEnqueueNDRangeKernel( zone.queues[0], sort_kernel, 1, NULL, &agentsort_gws, &agentsort_lws, 0, NULL, &agentsort_event);
				if (status != CL_SUCCESS) {  sprintf(msg, "sort_kernel, iteration %d, stage %d, step %d", iter, currentStage, currentStep); PrintErrorEnqueueNDRangeKernel(status, msg); return(-1); }
				status = clEnqueueBarrier(zone.queues[0]);
				if (status != CL_SUCCESS) {  sprintf(msg, "in sort agents loop, iteration %d, stage %d, step %d", iter, currentStage, currentStep); PrintErrorEnqueueBarrier(status, msg); return(-1); }
				/* Deal with agentaction_move_event */
#ifdef CLPROFILER
				profcl_profile_add(profile, profcl_evinfo_get("agentsort", agentsort_event, &status));
#endif
				clReleaseEvent(agentsort_event);

			}
		}
		
		/* Deal with grass_event */
#ifdef CLPROFILER
		profcl_profile_add(profile, profcl_evinfo_get("grass", grass_event, &status));
#endif
		clReleaseEvent(grass_event);
		

		// Update agent number in grid
		status = clEnqueueNDRangeKernel( zone.queues[0], agentupdate_kernel, 1, NULL, &agent_gws, &agent_lws, 0, NULL, &agentupdate_event);
		if (status != CL_SUCCESS) { sprintf(msg, "agentupdate_kernel, iteration %d", iter); PrintErrorEnqueueNDRangeKernel(status, msg); }

		// agent actions
		status = clEnqueueNDRangeKernel( zone.queues[0], agentaction_kernel, 1, NULL, &agent_gws, &agent_lws, 1, &agentupdate_event, &agentaction_event);
		if (status != CL_SUCCESS) { sprintf(msg, "agentaction_kernel, iteration %d", iter); PrintErrorEnqueueNDRangeKernel(status, msg); }

		// Gather statistics
		// Count agents, part 1
		status = clEnqueueNDRangeKernel( zone.queues[0], countagents1_kernel, 1, NULL, &agentcount1_gws, &agentcount1_lws, 1, &agentaction_event, &agentcount1_event);
		if (status != CL_SUCCESS) { sprintf(msg, "countagents1_kernel, iteration %d", iter); PrintErrorEnqueueNDRangeKernel(status, msg); return(-1); }
		// Count grass, part 1
		status = clEnqueueNDRangeKernel( zone.queues[0], countgrass1_kernel, 1, NULL, &grasscount1_gws, &grasscount1_lws, 1, &agentaction_event, &grasscount1_event);
		if (status != CL_SUCCESS) { sprintf(msg, "countgrass1_kernel, iteration %d", iter); PrintErrorEnqueueNDRangeKernel(status, msg); return(-1); }
		// Count agents, part 2
		do {
			agentcount2_gws = LWS_GPU_MAX * ceil(((float) effectiveNextAgentsToCount) / LWS_GPU_MAX);

			status = clSetKernelArg(countagents2_kernel, 2, sizeof(cl_uint), (void *) &effectiveNextAgentsToCount);
			if (status != CL_SUCCESS) { PrintErrorSetKernelArg(status, "Arg 2 of countagents2 kernel"); return(-1); }

			status = clEnqueueNDRangeKernel( zone.queues[0], countagents2_kernel, 1, NULL, &agentcount2_gws, &agentcount2_lws, 1, &agentcount1_event, &agentcount2_event);
			if (status != CL_SUCCESS) { sprintf(msg, "countagents2_kernel, iteration %d", iter); PrintErrorEnqueueNDRangeKernel(status, msg); return(-1); }

			effectiveNextAgentsToCount = agentcount2_gws / agentcount2_lws;

			status = clEnqueueBarrier(zone.queues[0]);
			if (status != CL_SUCCESS) {  sprintf(msg, "in agent count loops"); PrintErrorEnqueueBarrier(status, msg); return(-1); }

			/* Deal with agentaction_move_event */
#ifdef CLPROFILER
			profcl_profile_add(profile, profcl_evinfo_get("agentsort", agentsort_event, &status));
#endif
			clReleaseEvent(agentsort_event);

		} while (effectiveNextAgentsToCount > 1);

		// Get total number of agents
		status = clEnqueueReadBuffer(zone.queues[0], numAgentsDevice, CL_FALSE, 0, sizeof(cl_uint), numAgentsHost, 0, NULL, readNumAgents_event + iterbase);
		if (status != CL_SUCCESS) {  sprintf(msg, "numAgents, iteration %d", iter); PrintErrorEnqueueReadWriteBuffer(status, msg); return(-1); }

		// Count grass, part 2
		for (int i = 0; i < numGrassCount2Loops; i++) {

			status = clSetKernelArg(countgrass2_kernel, 2, sizeof(cl_uint), (void *) &effectiveNextGrassToCount[i]);
			if (status != CL_SUCCESS) { PrintErrorSetKernelArg(status, "Arg 2 of countgrass2 kernel"); return(-1); }

			status = clEnqueueNDRangeKernel( zone.queues[0], countgrass2_kernel, 1, NULL, &grasscount2_gws[i], &grasscount2_lws, 1, grasscount1_event + iterbase, grasscount2_event + grasscount2_event_index);
			if (status != CL_SUCCESS) { sprintf(msg, "countgrass2_kernel, iteration %d", iter); PrintErrorEnqueueNDRangeKernel(status, msg); return(-1); }

			status = clEnqueueBarrier(zone.queues[0]);
			if (status != CL_SUCCESS) {  sprintf(msg, "in grass count loops"); PrintErrorEnqueueBarrier(status, msg); return(-1); }

			grasscount2_event_index++;

		}

		// Confirm that number of agents have been read
		status = clWaitForEvents(1, readNumAgents_event + iterbase); // Maybe put this in device queue instead of being in CPU time
		if (status != CL_SUCCESS) {  sprintf(msg, "numAgents, iteration %d", iter); PrintErrorWaitForEvents(status, msg); return(-1); }

	}

	// Guarantee all kernels have really terminated...
	clFinish(zone.queues[0]);

	// Finish profiling
	profcl_profile_stop(profile);  

	// Get statistics
	status = clEnqueueReadBuffer(zone.queues[0], statsArrayDevice, CL_TRUE, 0, statsSizeInBytes, statsArrayHost, 0, NULL, NULL);
	if (status != CL_SUCCESS) {  PrintErrorEnqueueReadWriteBuffer(status, "statsArray"); return(-1); }
	
	// 9. Output results to file
	FILE * fp1 = fopen("stats.txt","w");
	for (unsigned int i = 0; i <= params.iters; i++)
		fprintf(fp1, "%d\t%d\t%d\n", statsArrayHost[i].sheep, statsArrayHost[i].wolves, statsArrayHost[i].grass );
	fclose(fp1);

	/* Analyze and release events */
	for (unsigned int i = 0; i < params.iters; i++) {
		
#ifdef CLPROFILER 
		profcl_profile_add(profile, profcl_evinfo_get("agentaction_move", agentaction_move_event[i], &status));
		profcl_profile_add(profile, profcl_evinfo_get("grass", grass_event[i], &status));
		profcl_profile_add(profile, profcl_evinfo_get("agentupdate", agentupdate_event[i], &status));
		profcl_profile_add(profile, profcl_evinfo_get("agentaction", agentaction_event[i], &status));
		profcl_profile_add(profile, profcl_evinfo_get("agentcount1", agentcount1_event[i], &status));
		profcl_profile_add(profile, profcl_evinfo_get("grasscount1", grasscount1_event[i], &status));
		profcl_profile_add(profile, profcl_evinfo_get("readNumAgents", readNumAgents_event[i], &status));
#endif
		
		clReleaseEvent(agentaction_move_event[i]);
		clReleaseEvent(grass_event[i]);
		clReleaseEvent(agentupdate_event[i]);
		clReleaseEvent(agentaction_event[i]);
		clReleaseEvent(agentcount1_event[i]);
		clReleaseEvent(grasscount1_event[i]);
		clReleaseEvent(readNumAgents_event[i]);
	}

	for (unsigned int i = 0; i < agentsort_event_index; i++) {
#ifdef CLPROFILER 
		profcl_profile_add(profile, profcl_evinfo_get("agentsort", agentsort_event[i], &status));
#endif
		clReleaseEvent(agentsort_event[i]);
	}

	for (unsigned int i = 0; i < grasscount2_event_index; i++) {
#ifdef CLPROFILER 
		profcl_profile_add(profile, profcl_evinfo_get("grasscount2", grasscount2_event[i], &status));
#endif
		clReleaseEvent(grasscount2_event[i]);
	}

	for (unsigned int i = 0; i < agentcount2_event_index; i++) {
#ifdef CLPROFILER 
		profcl_profile_add(profile, profcl_evinfo_get("agentcount2", agentcount2_event[i], &status));
#endif
		clReleaseEvent(agentcount2_event[i]);
	}
	
	/* Show timmings and profiling info. */
#ifdef CLPROFILER 
	profcl_profile_aggregate(profile);
	profcl_profile_overmat(profile);	
#endif
	profcl_print_info(profile);

	// 11. Free stuff!
	
	profcl_profile_free(profile);

	// Free OpenCL kernels
	clReleaseKernel(grass_kernel);
	clReleaseKernel(agentmov_kernel);
	clReleaseKernel(agentupdate_kernel);
	clReleaseKernel(sort_kernel);
	clReleaseKernel(agentaction_kernel);
	clReleaseKernel(countagents1_kernel);
	clReleaseKernel(countagents2_kernel);
	clReleaseKernel(countgrass1_kernel); 
	clReleaseKernel(countgrass2_kernel);
	// Free OpenCL program and command queue
    //clReleaseProgram(zone.program);
    //clReleaseCommandQueue(zone.queues[0]);
	// Free OpenCL memory objects
	clReleaseMemObject(statsArrayDevice);
	clReleaseMemObject(agentArrayDevice);
	clReleaseMemObject(grassMatrixDevice);
	clReleaseMemObject(iterDevice);
	clReleaseMemObject(numAgentsDevice);
	clReleaseMemObject(grassCountDevice);
	clReleaseMemObject(agentsCountDevice );
	clReleaseMemObject(agentParamsDevice);
	clReleaseMemObject(rngSeedsDevice);
	// Free OpenCL context
	//clReleaseContext(zone.context);
	destroyClZone(zone);
	// Free host resources
	free(statsArrayHost);
	free(numAgentsHost);
	free(agentArrayHost);
	free(grassMatrixHost);
	free(rngSeedsHost);
	free(agentaction_move_event); 
	free(grass_event); 
	free(agentaction_event); 
	free(agentsort_event);
	free(agentcount1_event); 
	free(agentcount2_event);
	free(agentupdate_event); 
	free(grasscount1_event); 
	free(grasscount2_event);
	free(readNumAgents_event);

	return 0;
	
}


// Compute worksizes depending on the device type and number of available compute units
void computeWorkSizes(PARAMS params, cl_uint device_type, cl_uint cu) {
	// grass growth worksizes
	grass_lws[0] = LWS_GPU_PREF_2D_X;
	grass_gws[0] = LWS_GPU_PREF_2D_X * ceil(((float) params.grid_x) / LWS_GPU_PREF_2D_X);
	grass_lws[1] = LWS_GPU_PREF_2D_Y;
	grass_gws[1] = LWS_GPU_PREF_2D_Y * ceil(((float) params.grid_y) / LWS_GPU_PREF_2D_Y);
	// fixed local agent kernel worksizes
	agent_lws = LWS_GPU_PREF;
	agentcount1_lws = LWS_GPU_MAX;
	agentcount2_lws = LWS_GPU_MAX;
	// grass count worksizes
	grasscount1_lws = LWS_GPU_MAX;
	grasscount1_gws = LWS_GPU_MAX * ceil((((float) params.grid_x * params.grid_y)) / LWS_GPU_MAX);
	grasscount2_lws = LWS_GPU_MAX;
	effectiveNextGrassToCount[0] = grasscount1_gws / grasscount1_lws;
	grasscount2_gws[0] = LWS_GPU_MAX * ceil(((float) effectiveNextGrassToCount[0]) / LWS_GPU_MAX);
	// Determine number of loops of secondary count required to perform complete reduction
	numGrassCount2Loops = 1;
	while ( grasscount2_gws[numGrassCount2Loops - 1] > grasscount2_lws) {
		effectiveNextGrassToCount[numGrassCount2Loops] = grasscount2_gws[numGrassCount2Loops - 1] / grasscount2_lws;
		grasscount2_gws[numGrassCount2Loops] = LWS_GPU_MAX * ceil(((float) effectiveNextGrassToCount[numGrassCount2Loops]) / LWS_GPU_MAX);
		numGrassCount2Loops++;
	}
}

// Print worksizes
void printFixedWorkSizes() {
	printf("Fixed kernel sizes:\n");
	printf("grass_gws=[%d,%d]\tgrass_lws=[%d,%d]\n", (int) grass_gws[0], (int) grass_gws[1], (int) grass_lws[0], (int) grass_lws[1]);
	printf("agent_lws=%d\n", (int) agent_lws);
	printf("agentcount1_lws=%d\n", (int) agentcount1_lws);
	printf("agentcount2_lws=%d\n", (int) agentcount2_lws);
	printf("grasscount1_gws=%d\tgrasscount1_lws=%d\n", (int) grasscount1_gws, (int) grasscount1_lws);
	printf("grasscount2_lws=%d\n", (int) grasscount2_lws);
	for (int i = 0; i < numGrassCount2Loops; i++) {
		printf("grasscount2_gws[%d]=%d (effective grass to count: %d)\n", i, (int) grasscount2_gws[i], effectiveNextGrassToCount[i]);
	}
	printf("Total of %d grass count loops.\n", numGrassCount2Loops);
}

// Get kernel entry points
void getKernelEntryPoints(cl_program program) {
	cl_int status;
	grass_kernel = clCreateKernel( program, "Grass", &status );
	if (status != CL_SUCCESS) { PrintErrorCreateKernel(status, "Grass kernel"); exit(-1); }
	agentmov_kernel = clCreateKernel( program, "RandomWalk", &status );
	if (status != CL_SUCCESS) { PrintErrorCreateKernel(status, "RandomWalk kernel"); exit(-1); }
	agentupdate_kernel = clCreateKernel( program, "AgentsUpdateGrid", &status );
	if (status != CL_SUCCESS) { PrintErrorCreateKernel(status, "AgentsUpdateGrid kernel"); exit(-1); }
	sort_kernel = clCreateKernel( program, "BitonicSort", &status );
	if (status != CL_SUCCESS) { PrintErrorCreateKernel(status, "BitonicSort kernel"); exit(-1); }
	agentaction_kernel = clCreateKernel( program, "AgentAction", &status );
	if (status != CL_SUCCESS) { PrintErrorCreateKernel(status, "Agent kernel"); exit(-1); }
	countagents1_kernel = clCreateKernel( program, "CountAgents1", &status );
	if (status != CL_SUCCESS) { PrintErrorCreateKernel(status, "CountAgents kernel"); exit(-1); }
	countagents2_kernel = clCreateKernel( program, "CountAgents2", &status );
	if (status != CL_SUCCESS) { PrintErrorCreateKernel(status, "CountAgents kernel"); exit(-1); }
	countgrass1_kernel = clCreateKernel( program, "CountGrass1", &status );
	if (status != CL_SUCCESS) { PrintErrorCreateKernel(status, "CountGrass1 kernel"); exit(-1); }
	countgrass2_kernel = clCreateKernel( program, "CountGrass2", &status );
	if (status != CL_SUCCESS) { PrintErrorCreateKernel(status, "CountGrass2 kernel"); exit(-1); }
}<|MERGE_RESOLUTION|>--- conflicted
+++ resolved
@@ -45,24 +45,8 @@
 	// Init random number generator
 	srandom((unsigned)(time(0)));
 
-<<<<<<< HEAD
 	// Profiling / Timmings
 	ProfCLProfile* profile = profcl_profile_new();
-=======
-	// Timmings
-	struct timeval time1, time0;
-	double dt = 0;
-	
-	// Events
-	cl_event agentaction_move_event, grass_event, agentaction_event, agentsort_event, 
-		agentcount1_event, agentcount2_event, agentupdate_event, grasscount1_event, 
-		grasscount2_event, readNumAgents_event;
-
-#ifdef CLPROFILER
-	// Profiling info
-	ProfCLProfile* profile = profcl_profile_new();
-#endif	
->>>>>>> 91873458
 
 	// 1. Get the required CL zone.
 	CLZONE zone = getClZone("PredPreyGPUSort_Kernels.cl", CL_DEVICE_TYPE_GPU, 1, DO_PROFILING);
